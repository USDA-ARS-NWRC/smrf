--- conflicted
+++ resolved
@@ -52,16 +52,8 @@
     if not os.path.isfile(args.dem):
         raise OSError("dem argument {0} does not exist!".format(args.dem))
 
-<<<<<<< HEAD
-    if not os.path.isdir(os.path.abspath(os.path.dirname(args.out_maxus))):
-        raise IOError("Directory to out_maxus argument {0} does not exist!".format(args.out_maxus))
-    dem_file = args.ipw_dem
-
-    save_file = args.ipw_dem
-=======
     if not os.path.isdir(os.path.dirname(args.out_maxus)):
         raise OSError("Directory to out_maxus argument {0} does not exist!".format(args.out_maxus))
->>>>>>> f651211d
 
     inc = args.increment
 
@@ -108,25 +100,6 @@
 
     #------------------------------------------------------------------------------
     # run the wind model
-<<<<<<< HEAD
-    if args.ipw_dem.split('.')[-1] =='ipw':
-        # read in the DEM
-        dem = IPW(dem_file)
-        # dem_data = np.round(dem.bands[0].data)
-        dem_data = dem.bands[0].data
-        x = dem.bands[0].x
-        y = dem.bands[0].y
-
-    elif args.ipw_dem.split('.')[-1] =='nc':
-        d = nc.Dataset(args.ipw_dem,'r')
-        dem_data = d.variables['dem'][:]
-        y = d.variables['y'][:]
-        x = d.variables['x'][:]
-    else:
-        raise ValueError("Only NetCDF and IPW have been implemented.")
-=======
->>>>>>> f651211d
-
     # initialize the wind model with the dem
     w = wind_model(x, y, dem_data, nthreads=12)
 
