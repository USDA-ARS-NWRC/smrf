--- conflicted
+++ resolved
@@ -4,11 +4,7 @@
 '''
 __author__ = 'Scott Havens'
 __email__ = 'scotthavens@ars.usda.gov'
-<<<<<<< HEAD
 __version__ = '0.0.1'
-=======
-__version__ = '0.1.0'
->>>>>>> 1a4fe704
 
 import data
 import distribute
