--- conflicted
+++ resolved
@@ -154,7 +154,6 @@
         version = 'v'+__version__
         return version
 
-<<<<<<< HEAD
 def config_documentation():
     """
     Auto documents the core config file.
@@ -236,7 +235,7 @@
     with open(path,'w+') as f:
         f.writelines(config_doc)
     f.close()
-=======
+
 def getqotw():
     p = os.path.dirname(__core_config__)
     q_f = os.path.abspath(os.path.join('{0}'.format(p),'.qotw'))
@@ -244,5 +243,4 @@
         qs = f.readlines()
         f.close()
     i = random.randrange(0,len(qs))
-    return qs[i]
->>>>>>> fef593b9
+    return qs[i]