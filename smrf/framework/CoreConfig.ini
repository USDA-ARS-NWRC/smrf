--- conflicted
+++ resolved
@@ -79,16 +79,12 @@
 start_date: 		type = datetime,
 								description = Date to start the data distribution
 
-<<<<<<< HEAD
 end_date:  		  type = datetime,
 					  		description = Date to end the data distribution
 
-time_zone:  		description = Time zone for all times provided and how the model will
+time_zone:  		default = UTC,
+                description = Time zone for all times provided and how the model will
 								              be run see pytz docs for information on what is accepted
-=======
-available_options:
-									 time_zone=[utc mst]
->>>>>>> fef593b9
 
 
 ################################################################################
@@ -362,8 +358,6 @@
 
 peak:			 				description = Name of stations that lie on a peak or a high point
 
-<<<<<<< HEAD
-
 station_default: default = 11.4,
 								 type = float,
 								 description = Applies the value to all stations not specified
@@ -390,13 +384,6 @@
 
 maxus_netcdf:			type = filename,
 									description = NetCDF ile containing the maxus values for wind
-=======
-defaults:
-									 min=0.47, max=35.0, distribution=idw, detrend=false, slope=-1,
-									 station_default=11.4, veg_default=11.4, veg_41=3.3, veg_42=11.4,
-									 veg_43=11.4,reduction_factor=0.7,mask=false, power = 2,
-									 method = linear, dk_nthreads=1, nthreads=1
->>>>>>> fef593b9
 
 
 ################################################################################
@@ -572,7 +559,6 @@
 
 [solar]
 
-<<<<<<< HEAD
 distribution:		default = idw,
 								options = [dk idw gridded],
 								description = Distribution method to use for this variable
@@ -632,25 +618,19 @@
 clear_gamma:    default = 0.3,
 							  type = float,
 						    description = Scattering asymmetry parameter
-=======
-configurable:
-									 distribution,stations,clear_opt_depth,clear_tau,clear_omega,
-									 clear_gamma,min,max,mask,power,method, detrend, dk_nthreads,
-									 nthreads,slope, correct_albedo, correct_veg, correct_cloud
-
-available_options:
-									 distribution=[idw dk grid], detrend=[true false],
-								   slope=[-1 0 1], mask=[true false],
-									 correct_veg=[true false],
-									 correct_albedo=[true false],
-									 correct_cloud=[true false]
-defaults:
-									 distribution=idw, detrend = false, slope = -1, clear_opt_depth=100.0, clear_tau=0.2,
-									 clear_omega=0.85, clear_gamma=0.3, mask=false,
-									 power = 2, method = linear, nthreads=1,  dk_nthreads=1,
-									 min=0.0,max=800.0, correct_albedo=true, correct_veg=true,
-									 correct_cloud=true
->>>>>>> fef593b9
+
+correct_veg:  	 default = true,
+								 type = bool,
+								 description = Apply solar radiation corrections according to veg_type
+
+correct_albedo:	default = true,
+								type = bool,
+								description = Multiply the solar radiation by 1-snow_albedo.
+
+correct_cloud:	 default = true,
+								 type = bool,
+								 description = Multiply the solar radiation by the cloud factor
+                               derived by station data.
 
 
 ################################################################################
@@ -675,7 +655,6 @@
 								options = [marks1979 dilley1998 prata1996 angstrom1918],
 								description = Method for calculating the thermal radiation
 
-
 cloud_method:	  default = garren2005,
 								options = [garren2005 unsworth1975 kimball1982 crawford1999],
 								description = Method for adjusting radiation for cloud effects
@@ -716,7 +695,6 @@
 
 [output]
 
-<<<<<<< HEAD
 frequency:			default = 1,
 								type = int,
 								description = Number of timesteps to output data.
@@ -738,6 +716,10 @@
       										wind_direction storm_total],
       			  	description = Variables to output after being calculated.
 
+mask:           default = False,
+                type = bool,
+                description = Mask the final NetCDF output.
+
 file_type: 	    default = netcdf,
 						    options = [netcdf],
 						    description = Format to use for outputting data.
@@ -747,28 +729,7 @@
 							 description = Specify whether to backup the input data and
 							 							 create config file to run the smrf run from that
 														 backup.
-=======
-configurable:
-									 frequency,out_location,variables,file_type, input_backup, mask
-
-available_options:
-									 variables=[air_temp albedo_vis albedo_ir precip percent_snow
-									  snow_density storm_days storm_precip last_storm_day soil_temp
-									  clear_ir_beam clear_ir_diffuse clear_vis_beam
-									  clear_vis_diffuse cloud_factor cloud_ir_beam cloud_ir_diffuse
-									  cloud_vis_beam cloud_vis_diffuse net_solar veg_ir_beam veg_ir_diffuse
-									  veg_vis_beam veg_vis_diffuse thermal vapor_pressure dew_point
-									  flatwind wind_speed wind_direction storm_total], input_backup=[true false],
-										mask = [true false]
-
-defaults:
-									 frequency=1, file_type=netcdf,
-									 variables=[thermal air_temp vapor_pressure wind_speed
-									  					net_solar precip percent_snow snow_density dew_point],
-										input_backup=true,
-										mask = false
-
->>>>>>> fef593b9
+
 
 ################################################################################
 # logging
@@ -776,7 +737,6 @@
 
 [logging]
 
-<<<<<<< HEAD
 log_level: default = debug,
 					 options = [debug info error],
 					 description = level of information to be logged
@@ -785,18 +745,9 @@
            type = filename,
 					 description = File path to a txt file for the log info to be outputted
 
-=======
-configurable:
-									 log_level,log_file, qotw
-
-available_options:
-									 log_level=[debug info error], qotw=[true false]
-
-defaults:
-									 log_level=debug, qotw=False
-
-
->>>>>>> fef593b9
+qotw:      default = false,
+           type = bool
+
 
 ################################################################################
 # system variables
@@ -807,6 +758,7 @@
 time_out:	 default = None,
 					 type = float,
 					 description = Amount of time to wait for a thread before timing out
+
 temp_dir:  type = directory,
 					 description = Location of a temporary directory to use for outputting temporary data
 
