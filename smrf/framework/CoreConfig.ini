--- conflicted
+++ resolved
@@ -184,14 +184,9 @@
 file:						type =  CriticalFilename,
 								description = Path to the netcdf file containing wrf data
 
-<<<<<<< HEAD
 directory:			default = None
                 type = CriticalDirectory,
 						    description = Path to the top level directory where multiple gridded dataset live
-=======
-directory:      type = directory,
-                description = Path to the top level directory where multiple gridded dataset live
->>>>>>> 16c1838f
 
 data_type:			default = wrf,
 								options = [wrf hrrr],
