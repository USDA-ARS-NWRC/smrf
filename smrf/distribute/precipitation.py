
import numpy as np
import logging
import netCDF4 as nc
from smrf.distribute import image_data
from smrf.envphys import snow,storms,precip
from smrf.envphys.core import envphys_c
from smrf.utils import utils
import os


class ppt(image_data.image_data):
    """
    The :mod:`~smrf.distribute.precip.ppt` class allows for variable specific
    distributions that go beyond the base class.

    The instantaneous precipitation typically has a positive trend with
    elevation due to orographic effects. However, the precipitation
    distribution can be further complicated for storms that have isolated
    impact at only a few measurement locations, for example thunderstorms
    or small precipitation events. Some distirubtion methods may be better
    suited than others for capturing the trend of these small events with
    multiple stations that record no precipitation may have a negative impact
    on the distribution.

    The precipitation phase, or the amount of precipitation falling as rain or
    snow, can significantly alter the energy and mass balance of the snowpack,
    either leading to snow accumulation or inducing melt :cite:`Marks&al:1998`
    :cite:`Kormos&al:2014`. The precipitation phase and initial snow density
    estimated using a variety of models that can be set in the configuration
    file.

    For more information on the available models, checkout
    :mod:`~smrf.envphys.snow`.

    After the precipitation phase is calculated, the storm infromation can be
    determined. The spatial resolution for which storm definitions are applied
    is based on the snow model thats selected.

    The time since last storm is based on an accumulated precipitation mass
    threshold, the time elapsed since it last snowed, and the precipitation
    phase.  These factors determine the start and end time of a storm that
    has produced enough precipitation as snow to change the surface albedo.

    Args:
        pptConfig: The [precip] section of the configuration file
        time_step: The time step in minutes of the data, defaults to 60

    Attributes:
        config: configuration from [precip] section
        precip: numpy array of the precipitation
        percent_snow: numpy array of the percent of time step that was snow
        snow_density: numpy array of the snow density
        storm_days: numpy array of the days since last storm
        storm_total: numpy array of the precipitation mass for the storm
        last_storm_day: numpy array of the day of the last storm (decimal day)
        last_storm_day_basin: maximum value of last_storm day within the mask
            if specified
        min: minimum value of precipitation is 0
        max: maximum value of precipitation is infinite
        stations: stations to be used in alphabetical order
        output_variables: Dictionary of the variables held within class
            :mod:`!smrf.distribute.precipitation.ppt` that specifies the
            ``units`` and ``long_name`` for creating the NetCDF output file.
        variable: 'precip'

    """

    variable = 'precip'

    # these are variables that can be output
    output_variables = {'precip': {
                                  'units': 'mm',
                                  'standard_name': 'precipitation_mass',
                                  'long_name': 'Precipitation mass'
                                  },
                        'percent_snow': {
                                  'units': '%',
                                  'standard_name': 'percent_snow',
                                  'long_name': 'Percent of precipitation as snow'
                                  },
                        'snow_density': {
                                  'units': 'kg/m3',
                                  'standard_name': 'snow_density',
                                  'long_name': 'Precipitation snow density'
                                  },
                        'storm_days': {
                                  'units': 'day',
                                  'standard_name': 'days_since_last_storm',
                                  'long_name': 'Days since the last storm'
                                  },
                        'storm_total': {
                                  'units': 'mm',
                                  'standard_name': 'precipitation_mass_storm',
                                  'long_name': 'Precipitation mass for the storm period'
                                  },
                        'last_storm_day': {
                                  'units': 'day',
                                  'standard_name': 'day_of_last_storm',
                                  'long_name': 'Decimal day of the last storm since Oct 1'
                                  },
                         'precip_temp': {
                                   'units': 'degree_Celcius',
                                   'standard_name': 'precip_temperature',
                                   'long_name': 'Precip temperature'
                                   }
                        }

    # these are variables that are operate at the end only and do not need to
    # be written during main distribute loop
    post_process_variables = {}

    def __init__(self, pptConfig, start_date, precip_temp_method, time_step=60):

        # extend the base class
        image_data.image_data.__init__(self, self.variable)
        self._logger = logging.getLogger(__name__)

        # check and assign the configuration
        self.getConfig(pptConfig)
        self.time_step = float(time_step)
        self.start_date = start_date

        self.precip_temp_method = self.config['precip_temp_method']

    def initialize(self, topo, data):

        self._logger.debug('Initializing distribute.precip')

        self._initialize(topo, data.metadata)
        self.percent_snow = np.zeros((topo.ny, topo.nx))
        self.snow_density = np.zeros((topo.ny, topo.nx))
        self.storm_days = np.zeros((topo.ny, topo.nx))
        self.storm_total = np.zeros((topo.ny, topo.nx))
        self.last_storm_day = np.zeros((topo.ny, topo.nx))
        self.dem = topo.dem

        # Assign storm_days array if given
        if self.config["storm_days_restart"] != None:
            self._logger.debug('Reading {} from {}'.format('storm_days', self.config['storm_days_restart']))
            f = nc.Dataset(self.config['storm_days_restart'],'r')

            if 'storm_days' in f.variables:
                time = f.variables['time'][:]
                t = f.variables['time']
                time = nc.num2date(t[:], t.getncattr('units'), t.getncattr('calendar'))

                # start at index of storm_days - 1
                time_ind = np.where(time == self.start_date)[0] - 1

                if not time_ind:
                    self._logger.warning('Invalid storm_days input! Setting to 0.0')
                    self.storm_days = np.zeros((topo.ny, topo.nx))

                else:
                    self.storm_days = f.variables['storm_days'][time_ind,:,:][0]
            else:
                self._logger.warning('Variable {} not in {}, setting to 0.0'.format('storm_days', self.config['storm_days_restart']))
                self.storm_days = np.zeros((topo.ny, topo.nx))

            f.close()


        self.ppt_threshold = self.config['storm_mass_threshold']

        # Time steps needed to end a storm definition
        self.time_to_end_storm = self.config['time_steps_to_end_storms']

        self.nasde_model = self.config['nasde_model']

        self._logger.info('''Using {0} for the new accumulated snow density model:  '''.format(self.nasde_model))

        if self.nasde_model == 'marks2017':

            self.storm_total = np.zeros((topo.ny, topo.nx))

            self.storms = []
            self.time_steps_since_precip = 0
            self.storming = False

            # Clip and adjust the precip data so that there is only precip
            # during the storm and ad back in the missing data to conserve mass
            data.precip = data.precip[self.stations]
            self.storms, storm_count = storms.tracking_by_station(data.precip,
                                                                  mass_thresh=self.ppt_threshold,
                                                                  steps_thresh=self.time_to_end_storm)
            self.corrected_precip = storms.clip_and_correct(data.precip,
                                                            self.storms,
                                                            stations = self.stations)
            # self._logger.debug('''Conservation of mass check (precip -
            #                     precip_clipped):\n{0}'''.format(
            #                         data.precip.sum() -
            #                         corrected_precip.sum()))
            if storm_count != 0:
                self._logger.info("Identified Storms:\n{0}".format(self.storms))
                self.storm_id = 0
                self._logger.info("Estimated number of storms: {0}".format(storm_count))

            else:
                if (data.precip.sum() > 0).any():
                    self.storm_id = np.nan
                    self._logger.warning("Zero events triggered a storm definition, None of the precip will be used in this run.")

        # if redistributing due to wind
        if self.config['distribute_drifts']:
            self._tbreak_file = nc.Dataset(self.config['tbreak_netcdf'], 'r')
            self.tbreak = self._tbreak_file.variables['tbreak'][:]
            self.tbreak_direction = self._tbreak_file.variables['direction'][:]
            self._tbreak_file.close()
            self._logger.debug('Read data from {}'
                               .format(self.config['tbreak_netcdf']))

            # get the veg values
            self.veg_type = topo.veg_type
            matching = [s for s in self.config.keys() if "veg_" in s]
            v = {}
            for m in matching:
                if m != 'veg_default':
                    ms = m.split('_')
                    v[ms[1]] = float(self.config[m])
            self.veg = v

        self.mask = topo.mask

    def distribute_precip(self, data):
        """
        Distribute given a Panda's dataframe for a single time step. Calls
        :mod:`smrf.distribute.image_data.image_data._distribute`.

        Soley distributes the precipitation data and does not calculate the
        other dependent variables
        """

        self._logger.debug('{} Distributing precip'.format(data.name))

        # only need to distribute precip if there is any
        data = data[self.stations]
        if data.sum() > 0:

            # distribute data and set the min/max
            self._distribute(data, zeros=None)
            self.precip = utils.set_min_max(self.precip, self.min, self.max)

        else:
            # make everything else zeros
            self.precip = np.zeros(self.storm_days.shape)


    def distribute_precip_thread(self, queue, data):
        """
        Distribute the data using threading and queue. All data is provided and
        ``distribute_precip_thread`` will go through each time step and call
        :mod:`smrf.distribute.precip.ppt.distribute_precip` then puts the
        distributed data into the queue for:

        * :py:attr:`precip`

        Args:
            queue: queue dictionary for all variables
            data: pandas dataframe for all data, indexed by date time
        """

        for t in data.index:

            self.distribute_precip(data.loc[t])

            queue[self.variable].put([t, self.precip])


<<<<<<< HEAD
    def distribute(self, data, dpt, ta, time, wind, temp, mask=None):
=======
    def distribute(self, data, dpt, time, wind, temp, az, dir_round_cell,
                   wind_speed, cell_maxus, mask=None):
>>>>>>> 8553e2b9
        """
        Distribute given a Panda's dataframe for a single time step. Calls
        :mod:`smrf.distribute.image_data.image_data._distribute`.

        The following steps are taken when distributing precip, if there is
        precipitation measured:

        1. Distribute the instaneous precipitation from the measurement data
        2. Determine the distributed precipitation phase based on the
            precipitation temperature
        3. Calculate the storms based on the accumulated mass, time since last
            storm, and precipitation phase threshold


        Args:
            data: Pandas dataframe for a single time step from precip
<<<<<<< HEAD
            dpt: dew_poin numpy array
            time: pass in the time were are currently on
            mask: basin mask to apply to the storm days for calculating the
                last storm day for the basin
=======
            dpt: dew point numpy array that will be used for the precipitaiton
                temperature
            time:   pass in the time were are currently on
            wind: station wind speed at time step
            temp:   station air temperature at time step
            mask:   basin mask to apply to the storm days for calculating the
                    last storm day for the basin
>>>>>>> 8553e2b9
        """

        self._logger.debug('%s Distributing all precip' % data.name)
        # only need to distribute precip if there is any
        data = data[self.stations]

        if self.nasde_model == 'marks2017':
            #Adjust the precip for undercatchment
            if self.config['adjust_for_undercatch']:
                self._logger.debug('%s Adjusting precip for undercatch...' % data.name)
                self.corrected_precip.loc[time] = \
                    precip.adjust_for_undercatch(self.corrected_precip.loc[time],
                                                 wind,
                                                 temp,
                                                 self.config,
                                                 self.metadata)

            #Use the clipped and corrected precip
            self.distribute_for_marks2017(self.corrected_precip.loc[time],
                                          dpt,
                                          ta,
                                          time,
                                          mask=mask)

        else:
            #Adjust the precip for undercatchment
            if self.config['adjust_for_undercatch']:
                self._logger.debug('%s Adjusting precip for undercatch...' % data.name)
                data = precip.adjust_for_undercatch(data,
                                                    wind,
                                                    temp,
                                                    self.config,
                                                    self.metadata)

            self.distribute_for_susong1999(data, dpt, time, mask=mask)

        # redistribute due to wind to account for driftin
        if self.config['distribute_drifts']:
            self._logger.debug('%s Redistributing due to wind' % data.name)
            if np.any(dpt < 0.5):
                self.precip = precip.dist_precip_wind(self.precip, dpt, az, dir_round_cell,
                                            wind_speed, cell_maxus, self.tbreak,
                                            self.tbreak_direction, self.veg_type,
                                            self.veg, self.config)

    def distribute_for_marks2017(self, data, dpt, ta, time, mask=None):
        """
        Specialized distribute function for working with the new accumulated
        snow density model Marks2017 requires storm total and a corrected
        precipitation as to avoid precip between storms.
        """
        #self.corrected_precip # = data.mul(self.storm_correction)
        self.precip_temp = None

        if data.sum() > 0.0:
            # Check for time in every storm
            for i, s in self.storms.iterrows():
                storm_start = s['start']
                storm_end = s['end']

                if time >= storm_start and time <= storm_end:
                    # establish storm info
                    self.storm_id = i
                    storm = self.storms.iloc[self.storm_id]
                    self.storming = True
                    break
                else:
                    self.storming = False

            self._logger.debug("Storming? {0}".format(self.storming))
            self._logger.debug("Current Storm ID = {0}".format(self.storm_id))

            # distribute data and set the min/max
            self._distribute(data, zeros=None)
            self.precip = utils.set_min_max(self.precip, self.min, self.max)

            # calculate precip temperature#
            if self.precip_temp_method == 'wet_bulb':
                # initialize timestep wet_bulb
                wet_bulb = np.zeros_like(dpt, dtype=np.float64)
                # calculate wet_bulb
                envphys_c.cwbt(ta, dpt, self.dem,
                               wet_bulb, 0.01,
                               16)
                # # store last time step of wet_bulb
                # self.wet_bulb_old = wet_bulb.copy()
                # store in precip temp for use in precip
                self.precip_temp = wet_bulb
            else:
                self.precip_temp = dpt

            if time == storm_start:
                # Entered into a new storm period distribute the storm total
                self._logger.debug('{0} Entering storm #{1}'
                                   .format(data.name, self.storm_id+1))
                if self.precip_temp.min() < 2.0:
                    self._logger.debug('''Distributing Total Precip
                                        for Storm #{0}'''
                                       .format(self.storm_id+1))
                    self._distribute(storm[self.stations].astype(float),
                                     other_attribute='storm_total')
                    self.storm_total = utils.set_min_max(self.storm_total,
                                                         self.min,
                                                         self.max)

            if self.storming and self.precip_temp.min() < 2.0:
                self._logger.debug('''Calculating new snow density for
                                    storm #{0}'''.format(self.storm_id+1))
                # determine the precip phase and den
                snow_den, perc_snow = snow.calc_phase_and_density(self.precip_temp,
                                                                  self.precip,
                                                                  nasde_model=self.nasde_model)

            else:
                snow_den = np.zeros(self.precip.shape)
                perc_snow = np.zeros(self.precip.shape)

            # calculate decimal days since last storm
            self.storm_days = storms.time_since_storm_pixel(self.precip,
                                                     self.precip_temp,
                                                     perc_snow,
                                                     storming=self.storming,
                                                     time_step=self.time_step/60.0/24.0,
                                                     stormDays=self.storm_days,
                                                     mass=self.ppt_threshold)

        else:
            self.storm_days += self.time_step/60.0/24.0
            self.precip = np.zeros(self.storm_days.shape)
            perc_snow = np.zeros(self.storm_days.shape)
            snow_den = np.zeros(self.storm_days.shape)

        # save the model state
        self.percent_snow = perc_snow
        self.snow_density = snow_den

        # day of last storm, this will be used in albedo
        self.last_storm_day = utils.water_day(data.name)[0] - \
            self.storm_days - 0.001

        # get the time since most recent storm
        if mask is not None:
            self.last_storm_day_basin = np.max(mask * self.last_storm_day)
        else:
            self.last_storm_day_basin = np.max(self.last_storm_day)


    def distribute_for_susong1999(self, data, ppt_temp, time, mask=None):
        """
        Docs for susong1999
        """

        if data.sum() > 0:

            # distribute data and set the min/max
            self._distribute(data)
            # see if the mass threshold has been passed
            self.precip = utils.set_min_max(self.precip, self.min, self.max)

            # determine the precip phase and den
            snow_den, perc_snow = snow.calc_phase_and_density(ppt_temp,
                                                              self.precip,
                                                              nasde_model=self.nasde_model)

            # determine the time since last storm
            stormDays, stormPrecip = storms.time_since_storm(self.precip,
                                                             perc_snow,
                                                             time_step=self.time_step/60/24,
                                                             mass=self.ppt_threshold,
                                                             time=self.time_to_end_storm,
                                                             stormDays=self.storm_days,
                                                             stormPrecip=self.storm_total)

            # save the model state
            self.percent_snow = perc_snow
            self.snow_density = snow_den
            self.storm_days = stormDays
            self.storm_total = stormPrecip

        else:

            self.storm_days += self.time_step/60/24

            # make everything else zeros
            self.precip = np.zeros(self.storm_days.shape)
            self.percent_snow = np.zeros(self.storm_days.shape)
            self.snow_density = np.zeros(self.storm_days.shape)

        # day of last storm, this will be used in albedo
        self.last_storm_day = utils.water_day(data.name)[0] - \
            self.storm_days - 0.001

        # get the time since most recent storm
        if mask is not None:
            self.last_storm_day_basin = np.max(mask * self.last_storm_day)
        else:
            self.last_storm_day_basin = np.max(self.last_storm_day)


    def distribute_thread(self, queue, data, date, mask=None):
        """
        Distribute the data using threading and queue. All data is provided and
        ``distribute_thread`` will go through each time step and call
        :mod:`smrf.distribute.precip.ppt.distribute` then puts the distributed
        data into the queue for:

        * :py:attr:`percent_snow`

        * :py:attr:`snow_density`
        * :py:attr:`storm_days`
        * :py:attr:`last_storm_day_basin`

        Args:
            queue: queue dictionary for all variables
            data: pandas dataframe for all data, indexed by date time
        """

        for t in data.precip.index:

            dpt = queue['dew_point'].get(t)
<<<<<<< HEAD
            ta = queue['air_temp'].get(t)

            self.distribute(data.precip.loc[t], dpt, ta, t, data.wind_speed.loc[t],data.air_temp.loc[t], mask=mask)
=======
            # variables for wind redistribution
            az = queue['wind_direction'].get(t)
            wind_speed = queue['wind_speed'].get(t)
            flatwind = queue['flatwind'].get(t)
            dir_round_cell = queue['dir_round_cell'].get(t)
            cell_maxus = queue['cellmaxus'].get(t)

            self.distribute(data.precip.loc[t], dpt, t, data.wind_speed.loc[t],data.air_temp.loc[t],
                            az, dir_round_cell, flatwind, cell_maxus, mask=mask)
>>>>>>> 8553e2b9

            queue[self.variable].put([t, self.precip])

            queue['percent_snow'].put([t, self.percent_snow])

            queue['snow_density'].put([t, self.snow_density])

            queue['precip_temp'].put([t, self.precip_temp])

            queue['last_storm_day_basin'].put([t, self.last_storm_day_basin])

            queue['storm_days'].put([t, self.storm_days])

            queue['storm_total'].put([t, self.storm_total])
            if self.nasde_model == "marks2017":
                queue['storm_id'].put([t, self.storm_id])



    def post_processor(self, main_obj, threaded=False):

        pass
        #
        # self._logger.info("Estimated total number of storms: {0} ...".format(len(self.storms)))
        #
        # #Open files
        # pp_fname = os.path.join(main_obj.config['output']['out_location'], 'precip.nc')
        # t_fname = os.path.join(main_obj.config['output']['out_location'], 'dew_point.nc')
        #
        # pds = Dataset(pp_fname,'r')
        # tds = Dataset(t_fname,'r')
        #
        # #Calculate the start of the simulation from file for calculating count
        # sim_start = (datetime.strptime((pds.variables['time'].units.split('since')[-1]).strip(),'%Y-%m-%d %H:%S'))
        # self._logger.debug("There were {0} total storms during this run".format(len(self.storms)))
        #
        #
        # #Cycle through all the storms
        # for i,storm in enumerate(self.storms):
        #     self._logger.debug("Calculating snow density for Storm #{0}".format(i+1))
        #     self.post_process_snow_density(main_obj,pds,tds,storm)
        #
        # pds.close()
        # tds.close()

    def post_processor_threaded(self, main_obj):
        #  self._logger.info("Post processing snow_density...")

        #  #Open files
        #  pp_fname = os.path.join(main_obj.config['output']['out_location'], 'precip.nc')
        #  t_fname = os.path.join(main_obj.config['output']['out_location'], 'dew_point.nc')

        #  pds = Dataset(pp_fname,'r')
        #  tds = Dataset(t_fname,'r')
        pass

        # Create a queue

        # calc data

        # output

        # clean<|MERGE_RESOLUTION|>--- conflicted
+++ resolved
@@ -267,12 +267,9 @@
             queue[self.variable].put([t, self.precip])
 
 
-<<<<<<< HEAD
-    def distribute(self, data, dpt, ta, time, wind, temp, mask=None):
-=======
-    def distribute(self, data, dpt, time, wind, temp, az, dir_round_cell,
+
+    def distribute(self, data, dpt, ta, time, wind, temp, az, dir_round_cell,
                    wind_speed, cell_maxus, mask=None):
->>>>>>> 8553e2b9
         """
         Distribute given a Panda's dataframe for a single time step. Calls
         :mod:`smrf.distribute.image_data.image_data._distribute`.
@@ -289,20 +286,14 @@
 
         Args:
             data: Pandas dataframe for a single time step from precip
-<<<<<<< HEAD
-            dpt: dew_poin numpy array
-            time: pass in the time were are currently on
-            mask: basin mask to apply to the storm days for calculating the
-                last storm day for the basin
-=======
             dpt: dew point numpy array that will be used for the precipitaiton
                 temperature
+            ta:     air temp numpy array
             time:   pass in the time were are currently on
             wind: station wind speed at time step
             temp:   station air temperature at time step
             mask:   basin mask to apply to the storm days for calculating the
                     last storm day for the basin
->>>>>>> 8553e2b9
         """
 
         self._logger.debug('%s Distributing all precip' % data.name)
@@ -523,11 +514,7 @@
         for t in data.precip.index:
 
             dpt = queue['dew_point'].get(t)
-<<<<<<< HEAD
             ta = queue['air_temp'].get(t)
-
-            self.distribute(data.precip.loc[t], dpt, ta, t, data.wind_speed.loc[t],data.air_temp.loc[t], mask=mask)
-=======
             # variables for wind redistribution
             az = queue['wind_direction'].get(t)
             wind_speed = queue['wind_speed'].get(t)
@@ -535,9 +522,8 @@
             dir_round_cell = queue['dir_round_cell'].get(t)
             cell_maxus = queue['cellmaxus'].get(t)
 
-            self.distribute(data.precip.loc[t], dpt, t, data.wind_speed.loc[t],data.air_temp.loc[t],
+            self.distribute(data.precip.loc[t], dpt, ta, t, data.wind_speed.loc[t],data.air_temp.loc[t],
                             az, dir_round_cell, flatwind, cell_maxus, mask=mask)
->>>>>>> 8553e2b9
 
             queue[self.variable].put([t, self.precip])
 
