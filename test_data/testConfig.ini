################################################################################
#
# Configuration file for SMRF v0.1.0-178-ge01d316
# Date generated: 2017-09-08
# Generated using: inicheck <filename> -w 
# 
# For details on configuration file syntax see:
# https://docs.python.org/2/library/configparser.html
#
# For more SMRF related help see:
# http://smrf.readthedocs.io/en/latest/


################################################################################
# Files for DEM and vegetation
################################################################################

[topo]
type:                          netcdf    
filename:                      ../test_data/topo/topo.nc
basin_lat:                     43.8639   
basin_lon:                     -115.3333 


################################################################################
# Dates to run model
################################################################################

[time]
time_step:                     60
start_date:                    2008-12-02 12:00
end_date:                      2008-12-02 18:00
time_zone:                     UTC


################################################################################
# Stations to use
################################################################################

[stations]
stations:                      ATAI1, BOII, BNRI1, VNNI1, TRMI1, BOGI1, TR216


################################################################################
# CSV data files
################################################################################

[csv]
metadata:                      ../test_data/stationData/ta_metadata.csv
air_temp:                      ../test_data/stationData/final_air_temp.csv
vapor_pressure:                ../test_data/stationData/final_vp.csv
precip:                        ../test_data/stationData/final_precip.csv
wind_speed:                    ../test_data/stationData/final_wind_speed.csv
wind_direction:                ../test_data/stationData/final_wind_dir.csv
cloud_factor:                  ../test_data/stationData/final_cf.csv


################################################################################
# Air temperature distribution
################################################################################

[air_temp]
stations:                      ATAI1, BNRI1, VNNI1, TRMI1, BOGI1, TR216
distribution:                  idw       
detrend:                       True      
slope:                         -1        
power:                         2         
min:                           -73.0     
dk_nthreads:                   1         
max:                           47.0      
mask:                          False     
method:                        linear    


################################################################################
# Vapor pressure distribution
################################################################################

[vapor_pressure]
stations:                      BNRI1, BOGI1, ATAI1, TR216
distribution:                  idw       
detrend:                       True      
slope:                         -1        
tolerance:                     0.01      
nthreads:                      1         
power:                         2         
min:                           10.0      
dk_nthreads:                   1         
max:                           5000.0    
mask:                          False     
method:                        linear    


################################################################################
# Wind speed and wind direction distribution
################################################################################

[wind]
stations:                      TR216, VNNI1, ATAI1
distribution:                  idw       
detrend:                       False     
maxus_netcdf:                  ../test_data/topo/maxus.nc
tr216:                         0         
vnni1:                         3.0       
station_default:               11.4      
peak:                          TR216     
veg_default:                   11.4      
veg_41:                        11.4      
veg_42:                        11.4      
veg_43:                        3.3       
reduction_factor:              0.7       
slope:                         -1        
nthreads:                      1         
power:                         2         
dk_nthreads:                   1         
max:                           35.0      
min:                           0.0       
mask:                          False     
method:                        linear    


################################################################################
# Precipitation distribution
################################################################################

[precip]
stations:                      BNRI1, BOGI1, ATAI1, TRMI1, VNNI1
distribution:                  dk        
slope:                         1         
dk_nthreads:                   2         
regression_method:             1         
storm_mass_threshold:          0.1       
time_steps_to_end_storms:      3         
nasde_model:                   susong1999
nthreads:                      1         
power:                         2         
min:                           0         
max:                           None      
mask:                          False     
detrend:                       False     
method:                        linear    
storm_days_restart:            None      


################################################################################
# Albedo distribution
################################################################################

[albedo]
grain_size:                    300
max_grain:                     2000
dirt:                          2.0
power:                         2
min:                           0.0
max:                           1.0
mask:                          False
method:                        linear
decay_method:                  hardy2000 
litter_albedo:                 0.2
litter_default:                0.003
litter_41:                     0.006
litter_42:                     0.006
litter_43:                     0.003
veg_43:                        0.25
veg_42:                        0.36
veg_41:                        0.36
veg_default:                   0.25
decay_power:                   0.714


################################################################################
# Solar radiation distribution
################################################################################

[solar]
stations:                      BOII, BNRI1, TR216
clear_opt_depth:               100       
clear_tau:                     0.2       
clear_omega:                   0.85      
clear_gamma:                   0.3       
distribution:                  idw       
slope:                         -1        
nthreads:                      1         
power:                         2         
min:                           0.0       
mask:                          False     
dk_nthreads:                   1         
detrend:                       False     
max:                           800.0     
method:                        linear    


################################################################################
# Thermal radiation distribution
################################################################################

[thermal]
<<<<<<< HEAD
method:                        marks1979 
nthreads:                      4         
correct_cloud:                 True      
correct_veg:                   False     
=======
method:                        marks1979
nthreads:                      4
correct_cloud:                 True
correct_veg:                   False
>>>>>>> 037e00c9
cloud_method:                  garren2005
min:                           0.0       
max:                           600.0     
correct_terrain:               True      


################################################################################
#  Soil temperature
################################################################################

[soil_temp]
temp:                          -2.5      


################################################################################
# Output variables
################################################################################

[output]
frequency:                     1         
out_location:                  ~/Desktop/test_output
variables:                     thermal, air_temp, vapor_pressure, wind_speed, net_solar, precip, percent_snow, snow_density, dew_point
file_type:                     netcdf    
input_backup:                  True      


################################################################################
# Logging
################################################################################

[logging]
log_level:                     debug     


################################################################################
# System variables
################################################################################

[system]
time_out:                      30.0      
temp_dir:                      ../test_data
threading:                     True      
max_values:                    1         <|MERGE_RESOLUTION|>--- conflicted
+++ resolved
@@ -195,17 +195,9 @@
 ################################################################################
 
 [thermal]
-<<<<<<< HEAD
-method:                        marks1979 
-nthreads:                      4         
-correct_cloud:                 True      
-correct_veg:                   False     
-=======
-method:                        marks1979
 nthreads:                      4
 correct_cloud:                 True
 correct_veg:                   False
->>>>>>> 037e00c9
 cloud_method:                  garren2005
 min:                           0.0       
 max:                           600.0     
