################################################################################
#
# Configuration file for SMRF V0.2.5
# Git commit hash: 64bc8cc
# Date generated: 2017-08-28
# Generated using: inicheck <filename> -w 
# 
# For details on configuration file syntax see:
# https://docs.python.org/2/library/configparser.html
#
# For more SMRF related help see:
# http://smrf.readthedocs.io/en/latest/



################################################################################
# Files for DEM and vegetation
################################################################################

[topo]
type:                          netcdf    
filename:                      ../test_data/topo/topo.nc
basin_lat:                     43.8639   
basin_lon:                     -115.3333 


################################################################################
# Dates to run model
################################################################################

[time]
time_step:                     60        
<<<<<<< HEAD
start_date:                    2008-12-02 12:00
end_date:                      2008-12-02 18:00
=======
start_date:                    2008-12-03 12:00
end_date:                      2008-12-03 18:00
>>>>>>> 6ba4cfac
time_zone:                     UTC       


################################################################################
# Stations to use
################################################################################

[stations]
stations:                      ATAI1, BOII, BNRI1, VNNI1, TRMI1, BOGI1, TR216


################################################################################
# CSV data files
################################################################################

[csv]
metadata:                      ../test_data/stationData/ta_metadata.csv
air_temp:                      ../test_data/stationData/final_air_temp.csv
vapor_pressure:                ../test_data/stationData/final_vp.csv
precip:                        ../test_data/stationData/final_precip.csv
wind_speed:                    ../test_data/stationData/final_wind_speed.csv
wind_direction:                ../test_data/stationData/final_wind_dir.csv
cloud_factor:                  ../test_data/stationData/final_cf.csv


################################################################################
# Air temperature distribution
################################################################################

[air_temp]
stations:                      ATAI1, BNRI1, VNNI1, TRMI1, BOGI1, TR216
distribution:                  idw       
detrend:                       True      
slope:                         -1        
power:                         2         
min:                           -73.0     
dk_nthreads:                   1         
max:                           47.0      
mask:                          False     
method:                        linear    


################################################################################
# Vapor pressure distribution
################################################################################

[vapor_pressure]
stations:                      BNRI1, BOGI1, ATAI1, TR216
distribution:                  idw       
detrend:                       True      
slope:                         -1        
tolerance:                     0.01      
nthreads:                      1         
power:                         2         
min:                           10.0      
dk_nthreads:                   1         
max:                           5000.0    
mask:                          False     
method:                        linear    


################################################################################
# Wind speed and wind direction distribution
################################################################################

[wind]
stations:                      TR216, VNNI1, ATAI1
distribution:                  idw       
detrend:                       False     
maxus_netcdf:                  ../test_data/topo/maxus.nc
tr216:                         0         
vnni1:                         3.0       
station_default:               11.4      
peak:                          TR216     
veg_default:                   11.4      
veg_41:                        11.4      
veg_42:                        11.4      
veg_43:                        3.3       
reduction_factor:              0.7       
slope:                         -1        
nthreads:                      1         
power:                         2         
dk_nthreads:                   1         
max:                           35.0      
min:                           0.0       
mask:                          False     
method:                        linear    


################################################################################
# Precipitation distribution
################################################################################

[precip]
stations:                      BNRI1, BOGI1, ATAI1, TRMI1, VNNI1
distribution:                  dk        
slope:                         1         
dk_nthreads:                   2         
regression_method:             1         
storm_mass_threshold:          0.1       
time_steps_to_end_storms:      3         
nasde_model:                   susong1999
nthreads:                      1         
power:                         2         
min:                           0         
max:                           None      
mask:                          False     
detrend:                       False     
method:                        linear    


################################################################################
# Albedo distribution
################################################################################

[albedo]
grain_size:                    300       
max_grain:                     2000      
dirt:                          2.0       
power:                         2         
min:                           0.0       
max:                           1.0       
mask:                          False     
method:                        linear    


################################################################################
# Solar radiation distribution
################################################################################

[solar]
stations:                      BOII, BNRI1, TR216
clear_opt_depth:               100       
clear_tau:                     0.2       
clear_omega:                   0.85      
clear_gamma:                   0.3       
distribution:                  idw       
slope:                         -1        
nthreads:                      1         
power:                         2         
min:                           0.0       
mask:                          False     
dk_nthreads:                   1         
detrend:                       False     
max:                           800.0     
method:                        linear    


################################################################################
# Thermal radiation distribution
################################################################################

[thermal]
method:                        Marks1979 
nthreads:                      4         
correct_cloud:                 True      
correct_veg:                   False     
cloud_method:                  garren2005
min:                           0.0       
max:                           600.0     
correct_terrain:               True      


################################################################################
#  Soil temperature
################################################################################

[soil_temp]
temp:                          -2.5      


################################################################################
# Output variables
################################################################################

[output]
frequency:                     1         
out_location:                  ~/Desktop/test_output
variables:                     thermal, air_temp, vapor_pressure, wind_speed, net_solar, precip, percent_snow, snow_density, dew_point
file_type:                     netcdf    


################################################################################
# Logging
################################################################################

[logging]
log_level:                     debug     


################################################################################
# System variables
################################################################################

[system]
time_out:                      30.0      
temp_dir:                      ../test_data
threading:                     True      
max_values:                    1         <|MERGE_RESOLUTION|>--- conflicted
+++ resolved
@@ -30,13 +30,8 @@
 
 [time]
 time_step:                     60        
-<<<<<<< HEAD
 start_date:                    2008-12-02 12:00
 end_date:                      2008-12-02 18:00
-=======
-start_date:                    2008-12-03 12:00
-end_date:                      2008-12-03 18:00
->>>>>>> 6ba4cfac
 time_zone:                     UTC       
 
 
